--- conflicted
+++ resolved
@@ -161,40 +161,15 @@
 def pc_joint(df, on, df_2=None, gap_token='_'):
     """Joint coincidence probability estimator
     
-<<<<<<< HEAD
     Parameters
     ----------
     df : pandas DataFrame
     on: list of strings
         columns on which to obtain a joint probability of coincidence
-=======
-    if (len(counts)==1) or (counts[1] == 0):
-        return np.sum(counts) + (counts[0]* (counts[0] - 1)) / 2
-        
-    return np.sum(counts) + counts[0] ** 2 / (2 * counts[1])
-
-def var_chao1(counts):
-    """Variance estimator for Chao1 richness."""
-     
-    f1 = counts[0]
-    if (len(counts)==1) or (counts[1] == 0):
-        return np.nan
-    f2 = counts[1]
-    ratio = f1 / f2
-    return f2 * ((ratio / 4) ** 4 + ratio**3 + (ratio / 2) ** 2)
-
-def chao2(counts, m):
-    """Estimate richness from incidence data"""
-  
-    q1 = counts[0]
-    q2 = counts[1]
-  
-    if counts[1] == 0:
-        return np.sum(counts) + ((m-1)/m)*(q1*(q1-1))/2
-  
-    else:
-        return np.sum(counts) + ((m-1)/m)*(q1**2)/(2*q2)
->>>>>>> cd7f6175
+    df_2: None or pd.DataFrame
+        second DataFrame for cross-coincidence calculations
+    gap_token: string
+        character to be added for feature concatenization
 
     Returns
     ----------
@@ -207,10 +182,6 @@
         return pc(df[on].apply(lambda x: gap_token.join(x.astype(str)), axis=1))
     return pc(df[on].apply(lambda x: gap_token.join(x.astype(str)), axis=1), df_2[on].apply(lambda x: gap_token.join(x.astype(str)), axis=1))
     
-
-def test():
-    return 1
-
 def pc_grouped_cross(df, by, on):
     """Cross-group coincidence probability estimator
 
