--- conflicted
+++ resolved
@@ -271,11 +271,6 @@
     adjusted_group_weights = (group_weights**2)/sum(group_weights**2)
         
     return np.sum(adjusted_group_weights*conditional_pcs)
-<<<<<<< HEAD
-
-
-=======
->>>>>>> 825c2fa9
 
 def stdpc(array):
     "Std.dev. estimator for Simpson's index"
@@ -400,8 +395,5 @@
     B = B.dropna()
     A = set(A)
     B = set(B)
-<<<<<<< HEAD
-    
-=======
->>>>>>> 825c2fa9
+    
     return len(A.intersection(B)) / min(len(A), len(B))